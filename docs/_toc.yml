--- conflicted
+++ resolved
@@ -25,15 +25,10 @@
       - file: notebooks/conflict/conflict-and-ntl-updated.ipynb
   - caption: Myanmar Update 2025
     chapters:
-<<<<<<< HEAD
       - file: notebooks/nighttime-lights/analysis-2025/earthquake_ntl.ipynb
       - file: notebooks/nighttime-lights/collection-2/ntl_collection2.ipynb
       - file: notebooks/airpollution/air_pollution.ipynb
-
-=======
-      - file: notebooks/-lights/analysis-2025/earthquake_ntl.ipynb
       - file: notebooks/vegetation-conditions/evi-analytics-update-2025.ipynb
->>>>>>> e674636b
   - caption: Additional Resources
     chapters:
       - file: docs/3-add-resources.md
