<<<<<<< HEAD
---
title: "Nighttime Lights Summary"
author: "Data Lab"
date: "4/18/2024"
format: 
  html:
    toc: true
    code-fold: true
---

```{r}
#| warning: false
#| message: false

#### Setup
library(tidyverse)
library(sf)
library(leaflet)
library(leaflet.providers)
library(ggpubr)
library(terra)
library(gtools)
library(readxl)
library(janitor)

data_dir <- "~/Dropbox/World Bank/Side Work/Myanmar Economic Monitor/data"

boundaries_dir <- file.path(data_dir, "Boundaries")
ntl_bm_dir     <- file.path(data_dir, "Nighttime Lights BlackMarble")
sez_dir        <- file.path(data_dir, "SEZ")
gadm_dir       <- file.path(data_dir, "GADM")

theme_manual <- theme_classic2() + 
  theme(strip.background = element_blank(),
        strip.text = element_text(face = "bold"),
        plot.title = element_text(face = "bold"))

```



=======
---
title: "Nighttime Lights Summary"
author: "Data Lab"
date: "4/18/2024"
format:
  html:
    toc: true
    code-fold: true
---

```{r}
#| warning: false
#| message: false

#### Setup
library(tidyverse)
library(sf)
library(leaflet)
library(leaflet.providers)
library(ggpubr)
library(terra)
library(gtools)
library(readxl)
library(janitor)

data_dir <- "~/Dropbox/World Bank/Side Work/Myanmar Economic Monitor/data"

boundaries_dir <- file.path(data_dir, "Boundaries")
ntl_bm_dir     <- file.path(data_dir, "Nighttime Lights BlackMarble")
sez_dir        <- file.path(data_dir, "SEZ")
gadm_dir       <- file.path(data_dir, "GADM")

theme_manual <- theme_classic2() +
  theme(strip.background = element_blank(),
        strip.text = element_text(face = "bold"),
        plot.title = element_text(face = "bold"))

```
>>>>>>> e674636b
<|MERGE_RESOLUTION|>--- conflicted
+++ resolved
@@ -1,46 +1,3 @@
-<<<<<<< HEAD
----
-title: "Nighttime Lights Summary"
-author: "Data Lab"
-date: "4/18/2024"
-format: 
-  html:
-    toc: true
-    code-fold: true
----
-
-```{r}
-#| warning: false
-#| message: false
-
-#### Setup
-library(tidyverse)
-library(sf)
-library(leaflet)
-library(leaflet.providers)
-library(ggpubr)
-library(terra)
-library(gtools)
-library(readxl)
-library(janitor)
-
-data_dir <- "~/Dropbox/World Bank/Side Work/Myanmar Economic Monitor/data"
-
-boundaries_dir <- file.path(data_dir, "Boundaries")
-ntl_bm_dir     <- file.path(data_dir, "Nighttime Lights BlackMarble")
-sez_dir        <- file.path(data_dir, "SEZ")
-gadm_dir       <- file.path(data_dir, "GADM")
-
-theme_manual <- theme_classic2() + 
-  theme(strip.background = element_blank(),
-        strip.text = element_text(face = "bold"),
-        plot.title = element_text(face = "bold"))
-
-```
-
-
-
-=======
 ---
 title: "Nighttime Lights Summary"
 author: "Data Lab"
@@ -78,5 +35,4 @@
         strip.text = element_text(face = "bold"),
         plot.title = element_text(face = "bold"))
 
-```
->>>>>>> e674636b
+```