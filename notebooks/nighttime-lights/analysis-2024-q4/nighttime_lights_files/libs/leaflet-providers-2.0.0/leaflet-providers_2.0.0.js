--- conflicted
+++ resolved
@@ -1,4 +1,3 @@
-<<<<<<< HEAD
 (function (root, factory) {
 	if (typeof define === 'function' && define.amd) {
 		// AMD. Register as an anonymous module.
@@ -1107,1185 +1106,6 @@
 			}
 		},
 		AzureMaps: {
-			url: 
-				'https://atlas.microsoft.com/map/tile?api-version={apiVersion}'+
-				'&tilesetId={variant}&x={x}&y={y}&zoom={z}&language={language}'+
-				'&subscription-key={subscriptionKey}',
-			options: {
-				attribution: 'See https://docs.microsoft.com/en-us/rest/api/maps/render-v2/get-map-tile for details.',
-				apiVersion: '2.0',
-				variant: 'microsoft.imagery',
-				subscriptionKey: '<insert your subscription key here>',
-				language: 'en-US',
-			},
-			variants: {
-				MicrosoftImagery: 'microsoft.imagery',
-				MicrosoftBaseDarkGrey: 'microsoft.base.darkgrey',
-				MicrosoftBaseRoad: 'microsoft.base.road',
-				MicrosoftBaseHybridRoad: 'microsoft.base.hybrid.road',
-				MicrosoftTerraMain: 'microsoft.terra.main',
-				MicrosoftWeatherInfraredMain: {
-					url: 
-					'https://atlas.microsoft.com/map/tile?api-version={apiVersion}'+
-					'&tilesetId={variant}&x={x}&y={y}&zoom={z}'+
-					'&timeStamp={timeStamp}&language={language}' +
-					'&subscription-key={subscriptionKey}',
-					options: {
-						timeStamp: '2021-05-08T09:03:00Z',
-						attribution: 'See https://docs.microsoft.com/en-us/rest/api/maps/render-v2/get-map-tile#uri-parameters for details.',
-						variant: 'microsoft.weather.infrared.main',
-					},
-				},
-				MicrosoftWeatherRadarMain: {
-					url: 
-					'https://atlas.microsoft.com/map/tile?api-version={apiVersion}'+
-					'&tilesetId={variant}&x={x}&y={y}&zoom={z}'+
-					'&timeStamp={timeStamp}&language={language}' +
-					'&subscription-key={subscriptionKey}',
-					options: {
-						timeStamp: '2021-05-08T09:03:00Z',
-						attribution: 'See https://docs.microsoft.com/en-us/rest/api/maps/render-v2/get-map-tile#uri-parameters for details.',
-						variant: 'microsoft.weather.radar.main',
-					},
-				}
-			},
-		},
-		SwissFederalGeoportal: {
-			url: 'https://wmts.geo.admin.ch/1.0.0/{variant}/default/current/3857/{z}/{x}/{y}.jpeg',
-			options: {
-				attribution: '&copy; <a href="https://www.swisstopo.admin.ch/">swisstopo</a>',
-				minZoom: 2,
-				maxZoom: 18,
-				bounds: [[45.398181, 5.140242], [48.230651, 11.47757]]
-			},
-			variants: {
-				NationalMapColor: 'ch.swisstopo.pixelkarte-farbe',
-				NationalMapGrey: 'ch.swisstopo.pixelkarte-grau',
-				SWISSIMAGE: {
-					options: {
-						variant: 'ch.swisstopo.swissimage',
-						maxZoom: 19
-					}
-				}
-			}
-		}
-	};
-
-	L.tileLayer.provider = function (provider, options) {
-		return new L.TileLayer.Provider(provider, options);
-	};
-
-	return L;
-}));
-=======
-(function (root, factory) {
-	if (typeof define === 'function' && define.amd) {
-		// AMD. Register as an anonymous module.
-		define(['leaflet'], factory);
-	} else if (typeof modules === 'object' && module.exports) {
-		// define a Common JS module that relies on 'leaflet'
-		module.exports = factory(require('leaflet'));
-	} else {
-		// Assume Leaflet is loaded into global object L already
-		factory(L);
-	}
-}(this, function (L) {
-	'use strict';
-
-	L.TileLayer.Provider = L.TileLayer.extend({
-		initialize: function (arg, options) {
-			var providers = L.TileLayer.Provider.providers;
-
-			var parts = arg.split('.');
-
-			var providerName = parts[0];
-			var variantName = parts[1];
-
-			if (!providers[providerName]) {
-				throw 'No such provider (' + providerName + ')';
-			}
-
-			var provider = {
-				url: providers[providerName].url,
-				options: providers[providerName].options
-			};
-
-			// overwrite values in provider from variant.
-			if (variantName && 'variants' in providers[providerName]) {
-				if (!(variantName in providers[providerName].variants)) {
-					throw 'No such variant of ' + providerName + ' (' + variantName + ')';
-				}
-				var variant = providers[providerName].variants[variantName];
-				var variantOptions;
-				if (typeof variant === 'string') {
-					variantOptions = {
-						variant: variant
-					};
-				} else {
-					variantOptions = variant.options;
-				}
-				provider = {
-					url: variant.url || provider.url,
-					options: L.Util.extend({}, provider.options, variantOptions)
-				};
-			}
-
-			// replace attribution placeholders with their values from toplevel provider attribution,
-			// recursively
-			var attributionReplacer = function (attr) {
-				if (attr.indexOf('{attribution.') === -1) {
-					return attr;
-				}
-				return attr.replace(/\{attribution.(\w*)\}/g,
-					function (match, attributionName) {
-						return attributionReplacer(providers[attributionName].options.attribution);
-					}
-				);
-			};
-			provider.options.attribution = attributionReplacer(provider.options.attribution);
-
-			// Compute final options combining provider options with any user overrides
-			var layerOpts = L.Util.extend({}, provider.options, options);
-			L.TileLayer.prototype.initialize.call(this, provider.url, layerOpts);
-		}
-	});
-
-	/**
-	 * Definition of providers.
-	 * see http://leafletjs.com/reference.html#tilelayer for options in the options map.
-	 */
-
-	L.TileLayer.Provider.providers = {
-		OpenStreetMap: {
-			url: 'https://tile.openstreetmap.org/{z}/{x}/{y}.png',
-			options: {
-				maxZoom: 19,
-				attribution:
-					'&copy; <a href="https://www.openstreetmap.org/copyright">OpenStreetMap</a> contributors'
-			},
-			variants: {
-				Mapnik: {},
-				DE: {
-					url: 'https://tile.openstreetmap.de/{z}/{x}/{y}.png',
-					options: {
-						maxZoom: 18
-					}
-				},
-				CH: {
-					url: 'https://tile.osm.ch/switzerland/{z}/{x}/{y}.png',
-					options: {
-						maxZoom: 18,
-						bounds: [[45, 5], [48, 11]]
-					}
-				},
-				France: {
-					url: 'https://{s}.tile.openstreetmap.fr/osmfr/{z}/{x}/{y}.png',
-					options: {
-						maxZoom: 20,
-						attribution: '&copy; OpenStreetMap France | {attribution.OpenStreetMap}'
-					}
-				},
-				HOT: {
-					url: 'https://{s}.tile.openstreetmap.fr/hot/{z}/{x}/{y}.png',
-					options: {
-						attribution:
-							'{attribution.OpenStreetMap}, ' +
-							'Tiles style by <a href="https://www.hotosm.org/" target="_blank">Humanitarian OpenStreetMap Team</a> ' +
-							'hosted by <a href="https://openstreetmap.fr/" target="_blank">OpenStreetMap France</a>'
-					}
-				},
-				BZH: {
-					url: 'https://tile.openstreetmap.bzh/br/{z}/{x}/{y}.png',
-					options: {
-						attribution: '{attribution.OpenStreetMap}, Tiles courtesy of <a href="http://www.openstreetmap.bzh/" target="_blank">Breton OpenStreetMap Team</a>',
-						bounds: [[46.2, -5.5], [50, 0.7]]
-					}
-				}
-			}
-		},
-		MapTilesAPI: {
-			url: 'https://maptiles.p.rapidapi.com/{variant}/{z}/{x}/{y}.png?rapidapi-key={apikey}',
-			options: {
-				attribution:
-					'&copy; <a href="http://www.maptilesapi.com/">MapTiles API</a>, {attribution.OpenStreetMap}',
-				variant: 'en/map/v1',
-				// Get your own MapTiles API access token here : https://www.maptilesapi.com/
-				// NB : this is a demonstration key that comes with no guarantee and not to be used in production
-				apikey: '<insert your api key here>',
-				maxZoom: 19
-			},
-			variants: {
-				OSMEnglish: {
-					options: {
-						variant: 'en/map/v1'
-					}
-				},
-				OSMFrancais: {
-					options: {
-						variant: 'fr/map/v1'
-					}
-				},
-				OSMEspagnol: {
-					options: {
-						variant: 'es/map/v1'
-					}
-				}
-			}
-		},
-		OpenSeaMap: {
-			url: 'https://tiles.openseamap.org/seamark/{z}/{x}/{y}.png',
-			options: {
-				attribution: 'Map data: &copy; <a href="http://www.openseamap.org">OpenSeaMap</a> contributors'
-			}
-		},
-		OPNVKarte: {
-			url: 'https://tileserver.memomaps.de/tilegen/{z}/{x}/{y}.png',
-			options: {
-				maxZoom: 18,
-				attribution: 'Map <a href="https://memomaps.de/">memomaps.de</a> <a href="http://creativecommons.org/licenses/by-sa/2.0/">CC-BY-SA</a>, map data {attribution.OpenStreetMap}'
-			}
-		},
-		OpenTopoMap: {
-			url: 'https://{s}.tile.opentopomap.org/{z}/{x}/{y}.png',
-			options: {
-				maxZoom: 17,
-				attribution: 'Map data: {attribution.OpenStreetMap}, <a href="http://viewfinderpanoramas.org">SRTM</a> | Map style: &copy; <a href="https://opentopomap.org">OpenTopoMap</a> (<a href="https://creativecommons.org/licenses/by-sa/3.0/">CC-BY-SA</a>)'
-			}
-		},
-		OpenRailwayMap: {
-			url: 'https://{s}.tiles.openrailwaymap.org/standard/{z}/{x}/{y}.png',
-			options: {
-				maxZoom: 19,
-				attribution: 'Map data: {attribution.OpenStreetMap} | Map style: &copy; <a href="https://www.OpenRailwayMap.org">OpenRailwayMap</a> (<a href="https://creativecommons.org/licenses/by-sa/3.0/">CC-BY-SA</a>)'
-			}
-		},
-		OpenFireMap: {
-			url: 'http://openfiremap.org/hytiles/{z}/{x}/{y}.png',
-			options: {
-				maxZoom: 19,
-				attribution: 'Map data: {attribution.OpenStreetMap} | Map style: &copy; <a href="http://www.openfiremap.org">OpenFireMap</a> (<a href="https://creativecommons.org/licenses/by-sa/3.0/">CC-BY-SA</a>)'
-			}
-		},
-		SafeCast: {
-			url: 'https://s3.amazonaws.com/te512.safecast.org/{z}/{x}/{y}.png',
-			options: {
-				maxZoom: 16,
-				attribution: 'Map data: {attribution.OpenStreetMap} | Map style: &copy; <a href="https://blog.safecast.org/about/">SafeCast</a> (<a href="https://creativecommons.org/licenses/by-sa/3.0/">CC-BY-SA</a>)'
-			}
-		},
-		Stadia: {
-			url: 'https://tiles.stadiamaps.com/tiles/{variant}/{z}/{x}/{y}{r}.{ext}',
-			options: {
-				minZoom: 0,
-				maxZoom: 20,
-				attribution:
-					'&copy; <a href="https://www.stadiamaps.com/" target="_blank">Stadia Maps</a> ' +
-					'&copy; <a href="https://openmaptiles.org/" target="_blank">OpenMapTiles</a> ' +
-					'{attribution.OpenStreetMap}',
-				variant: 'alidade_smooth',
-				ext: 'png'
-			},
-			variants: {
-				AlidadeSmooth: 'alidade_smooth',
-				AlidadeSmoothDark: 'alidade_smooth_dark',
-				OSMBright: 'osm_bright',
-				Outdoors: 'outdoors',
-				StamenToner: {
-					options: {
-						attribution:
-							'&copy; <a href="https://www.stadiamaps.com/" target="_blank">Stadia Maps</a> ' +
-							'&copy; <a href="https://www.stamen.com/" target="_blank">Stamen Design</a> ' +
-							'&copy; <a href="https://openmaptiles.org/" target="_blank">OpenMapTiles</a> ' +
-							'{attribution.OpenStreetMap}',
-						variant: 'stamen_toner'
-					}
-				},
-				StamenTonerBackground: {
-					options: {
-						attribution:
-							'&copy; <a href="https://www.stadiamaps.com/" target="_blank">Stadia Maps</a> ' +
-							'&copy; <a href="https://www.stamen.com/" target="_blank">Stamen Design</a> ' +
-							'&copy; <a href="https://openmaptiles.org/" target="_blank">OpenMapTiles</a> ' +
-							'{attribution.OpenStreetMap}',
-						variant: 'stamen_toner_background'
-					}
-				},
-				StamenTonerLines: {
-					options: {
-						attribution:
-							'&copy; <a href="https://www.stadiamaps.com/" target="_blank">Stadia Maps</a> ' +
-							'&copy; <a href="https://www.stamen.com/" target="_blank">Stamen Design</a> ' +
-							'&copy; <a href="https://openmaptiles.org/" target="_blank">OpenMapTiles</a> ' +
-							'{attribution.OpenStreetMap}',
-						variant: 'stamen_toner_lines'
-					}
-				},
-				StamenTonerLabels: {
-					options: {
-						attribution:
-							'&copy; <a href="https://www.stadiamaps.com/" target="_blank">Stadia Maps</a> ' +
-							'&copy; <a href="https://www.stamen.com/" target="_blank">Stamen Design</a> ' +
-							'&copy; <a href="https://openmaptiles.org/" target="_blank">OpenMapTiles</a> ' +
-							'{attribution.OpenStreetMap}',
-						variant: 'stamen_toner_labels'
-					}
-				},
-				StamenTonerLite: {
-					options: {
-						attribution:
-							'&copy; <a href="https://www.stadiamaps.com/" target="_blank">Stadia Maps</a> ' +
-							'&copy; <a href="https://www.stamen.com/" target="_blank">Stamen Design</a> ' +
-							'&copy; <a href="https://openmaptiles.org/" target="_blank">OpenMapTiles</a> ' +
-							'{attribution.OpenStreetMap}',
-						variant: 'stamen_toner_lite'
-					}
-				},
-				StamenWatercolor: {
-					url: 'https://tiles.stadiamaps.com/tiles/{variant}/{z}/{x}/{y}.{ext}',
-					options: {
-						attribution:
-							'&copy; <a href="https://www.stadiamaps.com/" target="_blank">Stadia Maps</a> ' +
-							'&copy; <a href="https://www.stamen.com/" target="_blank">Stamen Design</a> ' +
-							'&copy; <a href="https://openmaptiles.org/" target="_blank">OpenMapTiles</a> ' +
-							'{attribution.OpenStreetMap}',
-						variant: 'stamen_watercolor',
-						ext: 'jpg',
-						minZoom: 1,
-						maxZoom: 16
-					}
-				},
-				StamenTerrain: {
-					options: {
-						attribution:
-							'&copy; <a href="https://www.stadiamaps.com/" target="_blank">Stadia Maps</a> ' +
-							'&copy; <a href="https://www.stamen.com/" target="_blank">Stamen Design</a> ' +
-							'&copy; <a href="https://openmaptiles.org/" target="_blank">OpenMapTiles</a> ' +
-							'{attribution.OpenStreetMap}',
-						variant: 'stamen_terrain',
-						minZoom: 0,
-						maxZoom: 18
-					}
-				},
-				StamenTerrainBackground: {
-					options: {
-						attribution:
-							'&copy; <a href="https://www.stadiamaps.com/" target="_blank">Stadia Maps</a> ' +
-							'&copy; <a href="https://www.stamen.com/" target="_blank">Stamen Design</a> ' +
-							'&copy; <a href="https://openmaptiles.org/" target="_blank">OpenMapTiles</a> ' +
-							'{attribution.OpenStreetMap}',
-						variant: 'stamen_terrain_background',
-						minZoom: 0,
-						maxZoom: 18
-					}
-				},
-				StamenTerrainLabels: {
-					options: {
-						attribution:
-							'&copy; <a href="https://www.stadiamaps.com/" target="_blank">Stadia Maps</a> ' +
-							'&copy; <a href="https://www.stamen.com/" target="_blank">Stamen Design</a> ' +
-							'&copy; <a href="https://openmaptiles.org/" target="_blank">OpenMapTiles</a> ' +
-							'{attribution.OpenStreetMap}',
-						variant: 'stamen_terrain_labels',
-						minZoom: 0,
-						maxZoom: 18
-					}
-				},
-				StamenTerrainLines: {
-					options: {
-						attribution:
-							'&copy; <a href="https://www.stadiamaps.com/" target="_blank">Stadia Maps</a> ' +
-							'&copy; <a href="https://www.stamen.com/" target="_blank">Stamen Design</a> ' +
-							'&copy; <a href="https://openmaptiles.org/" target="_blank">OpenMapTiles</a> ' +
-							'{attribution.OpenStreetMap}',
-						variant: 'stamen_terrain_lines',
-						minZoom: 0,
-						maxZoom: 18
-					}
-				}
-			}
-		},
-		Thunderforest: {
-			url: 'https://{s}.tile.thunderforest.com/{variant}/{z}/{x}/{y}.png?apikey={apikey}',
-			options: {
-				attribution:
-					'&copy; <a href="http://www.thunderforest.com/">Thunderforest</a>, {attribution.OpenStreetMap}',
-				variant: 'cycle',
-				apikey: '<insert your api key here>',
-				maxZoom: 22
-			},
-			variants: {
-				OpenCycleMap: 'cycle',
-				Transport: {
-					options: {
-						variant: 'transport'
-					}
-				},
-				TransportDark: {
-					options: {
-						variant: 'transport-dark'
-					}
-				},
-				SpinalMap: {
-					options: {
-						variant: 'spinal-map'
-					}
-				},
-				Landscape: 'landscape',
-				Outdoors: 'outdoors',
-				Pioneer: 'pioneer',
-				MobileAtlas: 'mobile-atlas',
-				Neighbourhood: 'neighbourhood'
-			}
-		},
-		CyclOSM: {
-			url: 'https://{s}.tile-cyclosm.openstreetmap.fr/cyclosm/{z}/{x}/{y}.png',
-			options: {
-				maxZoom: 20,
-				attribution: '<a href="https://github.com/cyclosm/cyclosm-cartocss-style/releases" title="CyclOSM - Open Bicycle render">CyclOSM</a> | Map data: {attribution.OpenStreetMap}'
-			}
-		},
-		Jawg: {
-			url: 'https://{s}.tile.jawg.io/{variant}/{z}/{x}/{y}{r}.png?access-token={accessToken}',
-			options: {
-				attribution:
-					'<a href="http://jawg.io" title="Tiles Courtesy of Jawg Maps" target="_blank">&copy; <b>Jawg</b>Maps</a> ' +
-					'{attribution.OpenStreetMap}',
-				minZoom: 0,
-				maxZoom: 22,
-				subdomains: 'abcd',
-				variant: 'jawg-terrain',
-				// Get your own Jawg access token here : https://www.jawg.io/lab/
-				// NB : this is a demonstration key that comes with no guarantee
-				accessToken: '<insert your access token here>',
-			},
-			variants: {
-				Streets: 'jawg-streets',
-				Terrain: 'jawg-terrain',
-				Sunny: 'jawg-sunny',
-				Dark: 'jawg-dark',
-				Light: 'jawg-light',
-				Matrix: 'jawg-matrix'
-			}
-		},
-		MapBox: {
-			url: 'https://api.mapbox.com/styles/v1/{id}/tiles/{z}/{x}/{y}{r}?access_token={accessToken}',
-			options: {
-				attribution:
-					'&copy; <a href="https://www.mapbox.com/about/maps/" target="_blank">Mapbox</a> ' +
-					'{attribution.OpenStreetMap} ' +
-					'<a href="https://www.mapbox.com/map-feedback/" target="_blank">Improve this map</a>',
-				tileSize: 512,
-				maxZoom: 18,
-				zoomOffset: -1,
-				id: 'mapbox/streets-v11',
-				accessToken: '<insert your access token here>',
-			}
-		},
-		MapTiler: {
-			url: 'https://api.maptiler.com/maps/{variant}/{z}/{x}/{y}{r}.{ext}?key={key}',
-			options: {
-				attribution:
-					'<a href="https://www.maptiler.com/copyright/" target="_blank">&copy; MapTiler</a> <a href="https://www.openstreetmap.org/copyright" target="_blank">&copy; OpenStreetMap contributors</a>',
-				variant: 'streets',
-				ext: 'png',
-				key: '<insert your MapTiler Cloud API key here>',
-				tileSize: 512,
-				zoomOffset: -1,
-				minZoom: 0,
-				maxZoom: 21
-			},
-			variants: {
-				Streets: 'streets',
-				Basic: 'basic',
-				Bright: 'bright',
-				Pastel: 'pastel',
-				Positron: 'positron',
-				Hybrid: {
-					options: {
-						variant: 'hybrid',
-						ext: 'jpg'
-					}
-				},
-				Toner: 'toner',
-				Topo: 'topo',
-				Voyager: 'voyager'
-			}
-		},
-		TomTom: {
-			url: 'https://{s}.api.tomtom.com/map/1/tile/{variant}/{style}/{z}/{x}/{y}.{ext}?key={apikey}',
-			options: {
-				variant: 'basic',
-				maxZoom: 22,
-				attribution:
-					'<a href="https://tomtom.com" target="_blank">&copy;  1992 - ' + new Date().getFullYear() + ' TomTom.</a> ',
-				subdomains: 'abcd',
-				style: 'main',
-				ext: 'png',
-				apikey: '<insert your API key here>',
-			},
-			variants: {
-				Basic: 'basic',
-				Hybrid: 'hybrid',
-				Labels: 'labels'
-			}
-		},
-		Esri: {
-			url: 'https://server.arcgisonline.com/ArcGIS/rest/services/{variant}/MapServer/tile/{z}/{y}/{x}',
-			options: {
-				variant: 'World_Street_Map',
-				attribution: 'Tiles &copy; Esri'
-			},
-			variants: {
-				WorldStreetMap: {
-					options: {
-						attribution:
-							'{attribution.Esri} &mdash; ' +
-							'Source: Esri, DeLorme, NAVTEQ, USGS, Intermap, iPC, NRCAN, Esri Japan, METI, Esri China (Hong Kong), Esri (Thailand), TomTom, 2012'
-					}
-				},
-				DeLorme: {
-					options: {
-						variant: 'Specialty/DeLorme_World_Base_Map',
-						minZoom: 1,
-						maxZoom: 11,
-						attribution: '{attribution.Esri} &mdash; Copyright: &copy;2012 DeLorme'
-					}
-				},
-				WorldTopoMap: {
-					options: {
-						variant: 'World_Topo_Map',
-						attribution:
-							'{attribution.Esri} &mdash; ' +
-							'Esri, DeLorme, NAVTEQ, TomTom, Intermap, iPC, USGS, FAO, NPS, NRCAN, GeoBase, Kadaster NL, Ordnance Survey, Esri Japan, METI, Esri China (Hong Kong), and the GIS User Community'
-					}
-				},
-				WorldImagery: {
-					options: {
-						variant: 'World_Imagery',
-						attribution:
-							'{attribution.Esri} &mdash; ' +
-							'Source: Esri, i-cubed, USDA, USGS, AEX, GeoEye, Getmapping, Aerogrid, IGN, IGP, UPR-EGP, and the GIS User Community'
-					}
-				},
-				WorldTerrain: {
-					options: {
-						variant: 'World_Terrain_Base',
-						maxZoom: 13,
-						attribution:
-							'{attribution.Esri} &mdash; ' +
-							'Source: USGS, Esri, TANA, DeLorme, and NPS'
-					}
-				},
-				WorldShadedRelief: {
-					options: {
-						variant: 'World_Shaded_Relief',
-						maxZoom: 13,
-						attribution: '{attribution.Esri} &mdash; Source: Esri'
-					}
-				},
-				WorldPhysical: {
-					options: {
-						variant: 'World_Physical_Map',
-						maxZoom: 8,
-						attribution: '{attribution.Esri} &mdash; Source: US National Park Service'
-					}
-				},
-				OceanBasemap: {
-					options: {
-						variant: 'Ocean/World_Ocean_Base',
-						maxZoom: 13,
-						attribution: '{attribution.Esri} &mdash; Sources: GEBCO, NOAA, CHS, OSU, UNH, CSUMB, National Geographic, DeLorme, NAVTEQ, and Esri'
-					}
-				},
-				NatGeoWorldMap: {
-					options: {
-						variant: 'NatGeo_World_Map',
-						maxZoom: 16,
-						attribution: '{attribution.Esri} &mdash; National Geographic, Esri, DeLorme, NAVTEQ, UNEP-WCMC, USGS, NASA, ESA, METI, NRCAN, GEBCO, NOAA, iPC'
-					}
-				},
-				WorldGrayCanvas: {
-					options: {
-						variant: 'Canvas/World_Light_Gray_Base',
-						maxZoom: 16,
-						attribution: '{attribution.Esri} &mdash; Esri, DeLorme, NAVTEQ'
-					}
-				}
-			}
-		},
-		OpenWeatherMap: {
-			url: 'http://{s}.tile.openweathermap.org/map/{variant}/{z}/{x}/{y}.png?appid={apiKey}',
-			options: {
-				maxZoom: 19,
-				attribution: 'Map data &copy; <a href="http://openweathermap.org">OpenWeatherMap</a>',
-				apiKey: '<insert your api key here>',
-				opacity: 0.5
-			},
-			variants: {
-				Clouds: 'clouds',
-				CloudsClassic: 'clouds_cls',
-				Precipitation: 'precipitation',
-				PrecipitationClassic: 'precipitation_cls',
-				Rain: 'rain',
-				RainClassic: 'rain_cls',
-				Pressure: 'pressure',
-				PressureContour: 'pressure_cntr',
-				Wind: 'wind',
-				Temperature: 'temp',
-				Snow: 'snow'
-			}
-		},
-		HERE: {
-			/*
-			 * HERE maps, formerly Nokia maps.
-			 * These basemaps are free, but you need an api id and app key. Please sign up at
-			 * https://developer.here.com/plans
-			 */
-			url:
-				'https://{s}.{base}.maps.api.here.com/maptile/2.1/' +
-				'{type}/{mapID}/{variant}/{z}/{x}/{y}/{size}/{format}?' +
-				'app_id={app_id}&app_code={app_code}&lg={language}',
-			options: {
-				attribution:
-					'Map &copy; 1987-' + new Date().getFullYear() + ' <a href="http://developer.here.com">HERE</a>',
-				subdomains: '1234',
-				mapID: 'newest',
-				'app_id': '<insert your app_id here>',
-				'app_code': '<insert your app_code here>',
-				base: 'base',
-				variant: 'normal.day',
-				maxZoom: 20,
-				type: 'maptile',
-				language: 'eng',
-				format: 'png8',
-				size: '256'
-			},
-			variants: {
-				normalDay: 'normal.day',
-				normalDayCustom: 'normal.day.custom',
-				normalDayGrey: 'normal.day.grey',
-				normalDayMobile: 'normal.day.mobile',
-				normalDayGreyMobile: 'normal.day.grey.mobile',
-				normalDayTransit: 'normal.day.transit',
-				normalDayTransitMobile: 'normal.day.transit.mobile',
-				normalDayTraffic: {
-					options: {
-						variant: 'normal.traffic.day',
-						base: 'traffic',
-						type: 'traffictile'
-					}
-				},
-				normalNight: 'normal.night',
-				normalNightMobile: 'normal.night.mobile',
-				normalNightGrey: 'normal.night.grey',
-				normalNightGreyMobile: 'normal.night.grey.mobile',
-				normalNightTransit: 'normal.night.transit',
-				normalNightTransitMobile: 'normal.night.transit.mobile',
-				reducedDay: 'reduced.day',
-				reducedNight: 'reduced.night',
-				basicMap: {
-					options: {
-						type: 'basetile'
-					}
-				},
-				mapLabels: {
-					options: {
-						type: 'labeltile',
-						format: 'png'
-					}
-				},
-				trafficFlow: {
-					options: {
-						base: 'traffic',
-						type: 'flowtile'
-					}
-				},
-				carnavDayGrey: 'carnav.day.grey',
-				hybridDay: {
-					options: {
-						base: 'aerial',
-						variant: 'hybrid.day'
-					}
-				},
-				hybridDayMobile: {
-					options: {
-						base: 'aerial',
-						variant: 'hybrid.day.mobile'
-					}
-				},
-				hybridDayTransit: {
-					options: {
-						base: 'aerial',
-						variant: 'hybrid.day.transit'
-					}
-				},
-				hybridDayGrey: {
-					options: {
-						base: 'aerial',
-						variant: 'hybrid.grey.day'
-					}
-				},
-				hybridDayTraffic: {
-					options: {
-						variant: 'hybrid.traffic.day',
-						base: 'traffic',
-						type: 'traffictile'
-					}
-				},
-				pedestrianDay: 'pedestrian.day',
-				pedestrianNight: 'pedestrian.night',
-				satelliteDay: {
-					options: {
-						base: 'aerial',
-						variant: 'satellite.day'
-					}
-				},
-				terrainDay: {
-					options: {
-						base: 'aerial',
-						variant: 'terrain.day'
-					}
-				},
-				terrainDayMobile: {
-					options: {
-						base: 'aerial',
-						variant: 'terrain.day.mobile'
-					}
-				}
-			}
-		},
-		HEREv3: {
-			/*
-			 * HERE maps API Version 3.
-			 * These basemaps are free, but you need an API key. Please sign up at
-			 * https://developer.here.com/plans
-			 * Version 3 deprecates the app_id and app_code access in favor of apiKey
-			 *
-			 * Supported access methods as of 2019/12/21:
-			 * @see https://developer.here.com/faqs#access-control-1--how-do-you-control-access-to-here-location-services
-			 */
-			url:
-				'https://{s}.{base}.maps.ls.hereapi.com/maptile/2.1/' +
-				'{type}/{mapID}/{variant}/{z}/{x}/{y}/{size}/{format}?' +
-				'apiKey={apiKey}&lg={language}',
-			options: {
-				attribution:
-					'Map &copy; 1987-' + new Date().getFullYear() + ' <a href="http://developer.here.com">HERE</a>',
-				subdomains: '1234',
-				mapID: 'newest',
-				apiKey: '<insert your apiKey here>',
-				base: 'base',
-				variant: 'normal.day',
-				maxZoom: 20,
-				type: 'maptile',
-				language: 'eng',
-				format: 'png8',
-				size: '256'
-			},
-			variants: {
-				normalDay: 'normal.day',
-				normalDayCustom: 'normal.day.custom',
-				normalDayGrey: 'normal.day.grey',
-				normalDayMobile: 'normal.day.mobile',
-				normalDayGreyMobile: 'normal.day.grey.mobile',
-				normalDayTransit: 'normal.day.transit',
-				normalDayTransitMobile: 'normal.day.transit.mobile',
-				normalNight: 'normal.night',
-				normalNightMobile: 'normal.night.mobile',
-				normalNightGrey: 'normal.night.grey',
-				normalNightGreyMobile: 'normal.night.grey.mobile',
-				normalNightTransit: 'normal.night.transit',
-				normalNightTransitMobile: 'normal.night.transit.mobile',
-				reducedDay: 'reduced.day',
-				reducedNight: 'reduced.night',
-				basicMap: {
-					options: {
-						type: 'basetile'
-					}
-				},
-				mapLabels: {
-					options: {
-						type: 'labeltile',
-						format: 'png'
-					}
-				},
-				trafficFlow: {
-					options: {
-						base: 'traffic',
-						type: 'flowtile'
-					}
-				},
-				carnavDayGrey: 'carnav.day.grey',
-				hybridDay: {
-					options: {
-						base: 'aerial',
-						variant: 'hybrid.day'
-					}
-				},
-				hybridDayMobile: {
-					options: {
-						base: 'aerial',
-						variant: 'hybrid.day.mobile'
-					}
-				},
-				hybridDayTransit: {
-					options: {
-						base: 'aerial',
-						variant: 'hybrid.day.transit'
-					}
-				},
-				hybridDayGrey: {
-					options: {
-						base: 'aerial',
-						variant: 'hybrid.grey.day'
-					}
-				},
-				pedestrianDay: 'pedestrian.day',
-				pedestrianNight: 'pedestrian.night',
-				satelliteDay: {
-					options: {
-						base: 'aerial',
-						variant: 'satellite.day'
-					}
-				},
-				terrainDay: {
-					options: {
-						base: 'aerial',
-						variant: 'terrain.day'
-					}
-				},
-				terrainDayMobile: {
-					options: {
-						base: 'aerial',
-						variant: 'terrain.day.mobile'
-					}
-				}
-			}
-		},
-		FreeMapSK: {
-			url: 'https://{s}.freemap.sk/T/{z}/{x}/{y}.jpeg',
-			options: {
-				minZoom: 8,
-				maxZoom: 16,
-				subdomains: 'abcd',
-				bounds: [[47.204642, 15.996093], [49.830896, 22.576904]],
-				attribution:
-					'{attribution.OpenStreetMap}, visualization CC-By-SA 2.0 <a href="http://freemap.sk">Freemap.sk</a>'
-			}
-		},
-		MtbMap: {
-			url: 'http://tile.mtbmap.cz/mtbmap_tiles/{z}/{x}/{y}.png',
-			options: {
-				attribution:
-					'{attribution.OpenStreetMap} &amp; USGS'
-			}
-		},
-		CartoDB: {
-			url: 'https://{s}.basemaps.cartocdn.com/{variant}/{z}/{x}/{y}{r}.png',
-			options: {
-				attribution: '{attribution.OpenStreetMap} &copy; <a href="https://carto.com/attributions">CARTO</a>',
-				subdomains: 'abcd',
-				maxZoom: 20,
-				variant: 'light_all'
-			},
-			variants: {
-				Positron: 'light_all',
-				PositronNoLabels: 'light_nolabels',
-				PositronOnlyLabels: 'light_only_labels',
-				DarkMatter: 'dark_all',
-				DarkMatterNoLabels: 'dark_nolabels',
-				DarkMatterOnlyLabels: 'dark_only_labels',
-				Voyager: 'rastertiles/voyager',
-				VoyagerNoLabels: 'rastertiles/voyager_nolabels',
-				VoyagerOnlyLabels: 'rastertiles/voyager_only_labels',
-				VoyagerLabelsUnder: 'rastertiles/voyager_labels_under'
-			}
-		},
-		HikeBike: {
-			url: 'https://tiles.wmflabs.org/{variant}/{z}/{x}/{y}.png',
-			options: {
-				maxZoom: 19,
-				attribution: '{attribution.OpenStreetMap}',
-				variant: 'hikebike'
-			},
-			variants: {
-				HikeBike: {},
-				HillShading: {
-					options: {
-						maxZoom: 15,
-						variant: 'hillshading'
-					}
-				}
-			}
-		},
-		BasemapAT: {
-			url: 'https://mapsneu.wien.gv.at/basemap/{variant}/{type}/google3857/{z}/{y}/{x}.{format}',
-			options: {
-				maxZoom: 19,
-				attribution: 'Datenquelle: <a href="https://www.basemap.at">basemap.at</a>',
-				type: 'normal',
-				format: 'png',
-				bounds: [[46.358770, 8.782379], [49.037872, 17.189532]],
-				variant: 'geolandbasemap'
-			},
-			variants: {
-				basemap: {
-					options: {
-						maxZoom: 20, // currently only in Vienna
-						variant: 'geolandbasemap'
-					}
-				},
-				grau: 'bmapgrau',
-				overlay: 'bmapoverlay',
-				terrain: {
-					options: {
-						variant: 'bmapgelaende',
-						type: 'grau',
-						format: 'jpeg'
-					}
-				},
-				surface: {
-					options: {
-						variant: 'bmapoberflaeche',
-						type: 'grau',
-						format: 'jpeg'
-					}
-				},
-				highdpi: {
-					options: {
-						variant: 'bmaphidpi',
-						format: 'jpeg'
-					}
-				},
-				orthofoto: {
-					options: {
-						maxZoom: 20, // currently only in Vienna
-						variant: 'bmaporthofoto30cm',
-						format: 'jpeg'
-					}
-				}
-			}
-		},
-		nlmaps: {
-			url: 'https://service.pdok.nl/brt/achtergrondkaart/wmts/v2_0/{variant}/EPSG:3857/{z}/{x}/{y}.png',
-			options: {
-				minZoom: 6,
-				maxZoom: 19,
-				bounds: [[50.5, 3.25], [54, 7.6]],
-				attribution: 'Kaartgegevens &copy; <a href="https://www.kadaster.nl">Kadaster</a>'
-			},
-			variants: {
-				'standaard': 'standaard',
-				'pastel': 'pastel',
-				'grijs': 'grijs',
-				'water': 'water',
-				'luchtfoto': {
-					'url': 'https://service.pdok.nl/hwh/luchtfotorgb/wmts/v1_0/Actueel_ortho25/EPSG:3857/{z}/{x}/{y}.jpeg',
-				}
-			}
-		},
-		NASAGIBS: {
-			url: 'https://map1.vis.earthdata.nasa.gov/wmts-webmerc/{variant}/default/{time}/{tilematrixset}{maxZoom}/{z}/{y}/{x}.{format}',
-			options: {
-				attribution:
-					'Imagery provided by services from the Global Imagery Browse Services (GIBS), operated by the NASA/GSFC/Earth Science Data and Information System ' +
-					'(<a href="https://earthdata.nasa.gov">ESDIS</a>) with funding provided by NASA/HQ.',
-				bounds: [[-85.0511287776, -179.999999975], [85.0511287776, 179.999999975]],
-				minZoom: 1,
-				maxZoom: 9,
-				format: 'jpg',
-				time: '',
-				tilematrixset: 'GoogleMapsCompatible_Level'
-			},
-			variants: {
-				ModisTerraTrueColorCR: 'MODIS_Terra_CorrectedReflectance_TrueColor',
-				ModisTerraBands367CR: 'MODIS_Terra_CorrectedReflectance_Bands367',
-				ViirsEarthAtNight2012: {
-					options: {
-						variant: 'VIIRS_CityLights_2012',
-						maxZoom: 8
-					}
-				},
-				ModisTerraLSTDay: {
-					options: {
-						variant: 'MODIS_Terra_Land_Surface_Temp_Day',
-						format: 'png',
-						maxZoom: 7,
-						opacity: 0.75
-					}
-				},
-				ModisTerraSnowCover: {
-					options: {
-						variant: 'MODIS_Terra_NDSI_Snow_Cover',
-						format: 'png',
-						maxZoom: 8,
-						opacity: 0.75
-					}
-				},
-				ModisTerraAOD: {
-					options: {
-						variant: 'MODIS_Terra_Aerosol',
-						format: 'png',
-						maxZoom: 6,
-						opacity: 0.75
-					}
-				},
-				ModisTerraChlorophyll: {
-					options: {
-						variant: 'MODIS_Terra_Chlorophyll_A',
-						format: 'png',
-						maxZoom: 7,
-						opacity: 0.75
-					}
-				}
-			}
-		},
-		NLS: {
-			// NLS maps are copyright National library of Scotland.
-			// http://maps.nls.uk/projects/api/index.html
-			// Please contact NLS for anything other than non-commercial low volume usage
-			//
-			// Map sources: Ordnance Survey 1:1m to 1:63K, 1920s-1940s
-			//   z0-9  - 1:1m
-			//  z10-11 - quarter inch (1:253440)
-			//  z12-18 - one inch (1:63360)
-			url: 'https://nls-{s}.tileserver.com/nls/{z}/{x}/{y}.jpg',
-			options: {
-				attribution: '<a href="http://geo.nls.uk/maps/">National Library of Scotland Historic Maps</a>',
-				bounds: [[49.6, -12], [61.7, 3]],
-				minZoom: 1,
-				maxZoom: 18,
-				subdomains: '0123',
-			}
-		},
-		JusticeMap: {
-			// Justice Map (http://www.justicemap.org/)
-			// Visualize race and income data for your community, county and country.
-			// Includes tools for data journalists, bloggers and community activists.
-			url: 'https://www.justicemap.org/tile/{size}/{variant}/{z}/{x}/{y}.png',
-			options: {
-				attribution: '<a href="http://www.justicemap.org/terms.php">Justice Map</a>',
-				// one of 'county', 'tract', 'block'
-				size: 'county',
-				// Bounds for USA, including Alaska and Hawaii
-				bounds: [[14, -180], [72, -56]]
-			},
-			variants: {
-				income: 'income',
-				americanIndian: 'indian',
-				asian: 'asian',
-				black: 'black',
-				hispanic: 'hispanic',
-				multi: 'multi',
-				nonWhite: 'nonwhite',
-				white: 'white',
-				plurality: 'plural'
-			}
-		},
-		GeoportailFrance: {
-			url: 'https://wxs.ign.fr/{apikey}/geoportail/wmts?REQUEST=GetTile&SERVICE=WMTS&VERSION=1.0.0&STYLE={style}&TILEMATRIXSET=PM&FORMAT={format}&LAYER={variant}&TILEMATRIX={z}&TILEROW={y}&TILECOL={x}',
-			options: {
-				attribution: '<a target="_blank" href="https://www.geoportail.gouv.fr/">Geoportail France</a>',
-				bounds: [[-75, -180], [81, 180]],
-				minZoom: 2,
-				maxZoom: 18,
-				// Get your own geoportail apikey here : http://professionnels.ign.fr/ign/contrats/
-				// NB : 'choisirgeoportail' is a demonstration key that comes with no guarantee
-				apikey: 'choisirgeoportail',
-				format: 'image/png',
-				style: 'normal',
-				variant: 'GEOGRAPHICALGRIDSYSTEMS.PLANIGNV2'
-			},
-			variants: {
-				plan: 'GEOGRAPHICALGRIDSYSTEMS.PLANIGNV2',
-				parcels: {
-					options: {
-						variant: 'CADASTRALPARCELS.PARCELLAIRE_EXPRESS',
-						style: 'PCI vecteur',
-						maxZoom: 20
-					}
-				},
-				orthos: {
-					options: {
-						maxZoom: 19,
-						format: 'image/jpeg',
-						variant: 'ORTHOIMAGERY.ORTHOPHOTOS'
-					}
-				}
-			}
-		},
-		OneMapSG: {
-			url: 'https://maps-{s}.onemap.sg/v3/{variant}/{z}/{x}/{y}.png',
-			options: {
-				variant: 'Default',
-				minZoom: 11,
-				maxZoom: 18,
-				bounds: [[1.56073, 104.11475], [1.16, 103.502]],
-				attribution: '<img src="https://docs.onemap.sg/maps/images/oneMap64-01.png" style="height:20px;width:20px;"/> New OneMap | Map data &copy; contributors, <a href="http://SLA.gov.sg">Singapore Land Authority</a>'
-			},
-			variants: {
-				Default: 'Default',
-				Night: 'Night',
-				Original: 'Original',
-				Grey: 'Grey',
-				LandLot: 'LandLot'
-			}
-		},
-		USGS: {
-			url: 'https://basemap.nationalmap.gov/arcgis/rest/services/USGSTopo/MapServer/tile/{z}/{y}/{x}',
-			options: {
-				maxZoom: 20,
-				attribution: 'Tiles courtesy of the <a href="https://usgs.gov/">U.S. Geological Survey</a>'
-			},
-			variants: {
-				USTopo: {},
-				USImagery: {
-					url: 'https://basemap.nationalmap.gov/arcgis/rest/services/USGSImageryOnly/MapServer/tile/{z}/{y}/{x}'
-				},
-				USImageryTopo: {
-					url: 'https://basemap.nationalmap.gov/arcgis/rest/services/USGSImageryTopo/MapServer/tile/{z}/{y}/{x}'
-				}
-			}
-		},
-		WaymarkedTrails: {
-			url: 'https://tile.waymarkedtrails.org/{variant}/{z}/{x}/{y}.png',
-			options: {
-				maxZoom: 18,
-				attribution: 'Map data: {attribution.OpenStreetMap} | Map style: &copy; <a href="https://waymarkedtrails.org">waymarkedtrails.org</a> (<a href="https://creativecommons.org/licenses/by-sa/3.0/">CC-BY-SA</a>)'
-			},
-			variants: {
-				hiking: 'hiking',
-				cycling: 'cycling',
-				mtb: 'mtb',
-				slopes: 'slopes',
-				riding: 'riding',
-				skating: 'skating'
-			}
-		},
-		OpenAIP: {
-			url: 'https://{s}.tile.maps.openaip.net/geowebcache/service/tms/1.0.0/openaip_basemap@EPSG%3A900913@png/{z}/{x}/{y}.{ext}',
-			options: {
-				attribution: '<a href="https://www.openaip.net/">openAIP Data</a> (<a href="https://creativecommons.org/licenses/by-sa/3.0/">CC-BY-NC-SA</a>)',
-				ext: 'png',
-				minZoom: 4,
-				maxZoom: 14,
-				tms: true,
-				detectRetina: true,
-				subdomains: '12'
-			}
-		},
-		OpenSnowMap: {
-			url: 'https://tiles.opensnowmap.org/{variant}/{z}/{x}/{y}.png',
-			options: {
-				minZoom: 9,
-				maxZoom: 18,
-				attribution: 'Map data: {attribution.OpenStreetMap} & ODbL, &copy; <a href="https://www.opensnowmap.org/iframes/data.html">www.opensnowmap.org</a> <a href="https://creativecommons.org/licenses/by-sa/2.0/">CC-BY-SA</a>'
-			},
-			variants: {
-				pistes: 'pistes',
-			}
-		},
-		AzureMaps: {
 			url:
 				'https://atlas.microsoft.com/map/tile?api-version={apiVersion}'+
 				'&tilesetId={variant}&x={x}&y={y}&zoom={z}&language={language}'+
@@ -2355,5 +1175,4 @@
 	};
 
 	return L;
-}));
->>>>>>> e674636b
+}));