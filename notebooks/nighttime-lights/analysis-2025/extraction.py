<<<<<<< HEAD
#!/usr/bin/env python3
"""
Script to download VNP46A2 (5200) data for Myanmar from LAADS DAAC
Product: VNP46A2 - VIIRS/NPP Gap-Filled Lunar BRDF-Adjusted Nighttime Lights Daily L3 Global 500m Linear Lat Lon Grid
Time period: April 1, 2025 to May 20, 2025
"""

import os
import requests
import time
import json
from datetime import datetime, timedelta
from urllib.parse import urljoin
import argparse

class LADSDownloader:
    def __init__(self, api_key=None):
        self.base_url = "https://ladsweb.modaps.eosdis.nasa.gov/api/"
        # You will need to get your own API key from https://ladsweb.modaps.eosdis.nasa.gov/tools-and-services/data-download-scripts/#appkeys
        self.api_key = api_key or os.environ.get("LAADS_API_KEY")
        if not self.api_key:
            print("WARNING: No API key provided. You'll need to register for an API key at:")
            print("https://ladsweb.modaps.eosdis.nasa.gov/tools-and-services/data-download-scripts/#appkeys")
            print("Then set it with --api-key or as LAADS_API_KEY environment variable")
        
        self.headers = {"Authorization": f"Bearer {self.api_key}"} if self.api_key else {}
        
    def search_files(self, product="VNP46A2", collection="5200", start_date="2025-04-01", 
                     end_date="2025-05-20", region="Country:MMR"):
        """Search for files based on parameters"""
        search_url = urljoin(self.base_url, "v2/content/archives/allData")
        
        # Construct URL path with parameters
        path = f"{collection}/{product}/{start_date}..{end_date}/DB/{region}/"
        full_url = urljoin(search_url, path)
        
        print(f"Searching for files: {full_url}")
        
        # Make the request
        response = requests.get(full_url, headers=self.headers)
        
        if response.status_code == 200:
            data = response.json()
            return data
        else:
            print(f"Error searching files: {response.status_code}")
            print(response.text)
            return None

    def download_file(self, file_url, output_dir="../../../data/ntl/code_download_daily"):
        """Download a single file"""
        # Extract filename from URL
        filename = os.path.basename(file_url)
        
        # Create output directory if it doesn't exist
        os.makedirs(output_dir, exist_ok=True)
        
        # Full path for output file
        output_path = os.path.join(output_dir, filename)
        
        # Skip if file already exists
        if os.path.exists(output_path):
            print(f"File already exists: {output_path}")
            return output_path
        
        print(f"Downloading: {filename}")
        response = requests.get(file_url, headers=self.headers, stream=True)
        
        if response.status_code == 200:
            with open(output_path, 'wb') as f:
                for chunk in response.iter_content(chunk_size=8192):
                    f.write(chunk)
            print(f"Downloaded: {output_path}")
            return output_path
        else:
            print(f"Error downloading {filename}: {response.status_code}")
            return None

    def download_all_files(self, search_results, output_dir="./data", delay=1):
        """Download all files from search results"""
        if not search_results:
            print("No search results to download")
            return []
        
        downloaded_files = []
        
        for item in search_results:
            # Extract file URL
            file_url = item.get('downloadsLink')
            if file_url:
                result = self.download_file(file_url, output_dir)
                if result:
                    downloaded_files.append(result)
                    # Add delay to avoid overwhelming the server
                    time.sleep(delay)
            else:
                print(f"No download link found for item: {item}")
        
        return downloaded_files

def main():
    parser = argparse.ArgumentParser(description='Download VNP46A2 data from LAADS DAAC')
    parser.add_argument('--api-key', help='LAADS DAAC API key', default='eyJ0eXAiOiJKV1QiLCJvcmlnaW4iOiJFYXJ0aGRhdGEgTG9naW4iLCJzaWciOiJlZGxqd3RwdWJrZXlfb3BzIiwiYWxnIjoiUlMyNTYifQ.eyJ0eXBlIjoiVXNlciIsInVpZCI6InNhaGl0aXNhcnZhIiwiZXhwIjoxNzUwMzk3MzQ1LCJpYXQiOjE3NDUyMTMzNDUsImlzcyI6Imh0dHBzOi8vdXJzLmVhcnRoZGF0YS5uYXNhLmdvdiIsImlkZW50aXR5X3Byb3ZpZGVyIjoiZWRsX29wcyIsImFjciI6ImVkbCIsImFzc3VyYW5jZV9sZXZlbCI6M30.NhFQ-k5f3He4CdMog0dbaOu2mGYWA-4zab61DGySmreS0L9eXflBqGCOwNKwWHZmgovvULwjAZY08mVg4Z3cDllrQFFBGkcqAaNPk84jpfmPPC7lGP0zJODrN7oO4V-byxm1R-RkFTTh-SZyxuX_CLzt55jPfTyDhJVdyiTQ_CWDhVjFeuaR0NH0RhWBYG4uoXLD8x7WZdrg299ftbn_FK-Z-MUenUw9A2Vky4QPHf1DgSxMi2HZsPzLwefcOsJrvJu4p9-R6mg3psuq8O8tdg1-fTvwAPEumtEe4WXd53bjDnW-8U6_rFLuXQa6RblDuDmDNjCdlsLzU6LM63dRBQ')
    parser.add_argument('--output-dir', default='./data', help='Directory to save downloaded files')
    parser.add_argument('--product', default='VNP46A2', help='Product to download')
    parser.add_argument('--collection', default='5200', help='Collection number')
    parser.add_argument('--start-date', default='2025-04-01', help='Start date (YYYY-MM-DD)')
    parser.add_argument('--end-date', default='2025-05-20', help='End date (YYYY-MM-DD)')
    parser.add_argument('--region', default='Country:MMR', help='Region filter')
    parser.add_argument('--delay', type=float, default=1.0, help='Delay between downloads in seconds')
    
    args = parser.parse_args()
    
    downloader = LADSDownloader(api_key=args.api_key)
    
    # Search for files
    search_results = downloader.search_files(
        product=args.product,
        collection=args.collection,
        start_date=args.start_date,
        end_date=args.end_date,
        region=args.region
    )
    
    if search_results:
        print(f"Found {len(search_results)} files")
        
        # Download all files
        downloaded = downloader.download_all_files(
            search_results, 
            output_dir=args.output_dir,
            delay=args.delay
        )
        
        print(f"Downloaded {len(downloaded)} files to {args.output_dir}")
    else:
        print("No files found matching criteria")

if __name__ == "__main__":
=======
#!/usr/bin/env python3
"""
Script to download VNP46A2 (5200) data for Myanmar from LAADS DAAC
Product: VNP46A2 - VIIRS/NPP Gap-Filled Lunar BRDF-Adjusted Nighttime Lights Daily L3 Global 500m Linear Lat Lon Grid
Time period: April 1, 2025 to May 20, 2025
"""

import os
import requests
import time
from urllib.parse import urljoin
import argparse


class LADSDownloader:
    def __init__(self, api_key=None):
        self.base_url = "https://ladsweb.modaps.eosdis.nasa.gov/api/"
        # You will need to get your own API key from https://ladsweb.modaps.eosdis.nasa.gov/tools-and-services/data-download-scripts/#appkeys
        self.api_key = api_key or os.environ.get("LAADS_API_KEY")
        if not self.api_key:
            print(
                "WARNING: No API key provided. You'll need to register for an API key at:"
            )
            print(
                "https://ladsweb.modaps.eosdis.nasa.gov/tools-and-services/data-download-scripts/#appkeys"
            )
            print("Then set it with --api-key or as LAADS_API_KEY environment variable")

        self.headers = (
            {"Authorization": f"Bearer {self.api_key}"} if self.api_key else {}
        )

    def search_files(
        self,
        product="VNP46A2",
        collection="5200",
        start_date="2025-04-01",
        end_date="2025-05-20",
        region="Country:MMR",
    ):
        """Search for files based on parameters"""
        search_url = urljoin(self.base_url, "v2/content/archives/allData")

        # Construct URL path with parameters
        path = f"{collection}/{product}/{start_date}..{end_date}/DB/{region}/"
        full_url = urljoin(search_url, path)

        print(f"Searching for files: {full_url}")

        # Make the request
        response = requests.get(full_url, headers=self.headers)

        if response.status_code == 200:
            data = response.json()
            return data
        else:
            print(f"Error searching files: {response.status_code}")
            print(response.text)
            return None

    def download_file(
        self, file_url, output_dir="../../../data/ntl/code_download_daily"
    ):
        """Download a single file"""
        # Extract filename from URL
        filename = os.path.basename(file_url)

        # Create output directory if it doesn't exist
        os.makedirs(output_dir, exist_ok=True)

        # Full path for output file
        output_path = os.path.join(output_dir, filename)

        # Skip if file already exists
        if os.path.exists(output_path):
            print(f"File already exists: {output_path}")
            return output_path

        print(f"Downloading: {filename}")
        response = requests.get(file_url, headers=self.headers, stream=True)

        if response.status_code == 200:
            with open(output_path, "wb") as f:
                for chunk in response.iter_content(chunk_size=8192):
                    f.write(chunk)
            print(f"Downloaded: {output_path}")
            return output_path
        else:
            print(f"Error downloading {filename}: {response.status_code}")
            return None

    def download_all_files(self, search_results, output_dir="./data", delay=1):
        """Download all files from search results"""
        if not search_results:
            print("No search results to download")
            return []

        downloaded_files = []

        for item in search_results:
            # Extract file URL
            file_url = item.get("downloadsLink")
            if file_url:
                result = self.download_file(file_url, output_dir)
                if result:
                    downloaded_files.append(result)
                    # Add delay to avoid overwhelming the server
                    time.sleep(delay)
            else:
                print(f"No download link found for item: {item}")

        return downloaded_files


def main():
    parser = argparse.ArgumentParser(
        description="Download VNP46A2 data from LAADS DAAC"
    )
    parser.add_argument(
        "--api-key",
        help="LAADS DAAC API key",
        default="eyJ0eXAiOiJKV1QiLCJvcmlnaW4iOiJFYXJ0aGRhdGEgTG9naW4iLCJzaWciOiJlZGxqd3RwdWJrZXlfb3BzIiwiYWxnIjoiUlMyNTYifQ.eyJ0eXBlIjoiVXNlciIsInVpZCI6InNhaGl0aXNhcnZhIiwiZXhwIjoxNzUwMzk3MzQ1LCJpYXQiOjE3NDUyMTMzNDUsImlzcyI6Imh0dHBzOi8vdXJzLmVhcnRoZGF0YS5uYXNhLmdvdiIsImlkZW50aXR5X3Byb3ZpZGVyIjoiZWRsX29wcyIsImFjciI6ImVkbCIsImFzc3VyYW5jZV9sZXZlbCI6M30.NhFQ-k5f3He4CdMog0dbaOu2mGYWA-4zab61DGySmreS0L9eXflBqGCOwNKwWHZmgovvULwjAZY08mVg4Z3cDllrQFFBGkcqAaNPk84jpfmPPC7lGP0zJODrN7oO4V-byxm1R-RkFTTh-SZyxuX_CLzt55jPfTyDhJVdyiTQ_CWDhVjFeuaR0NH0RhWBYG4uoXLD8x7WZdrg299ftbn_FK-Z-MUenUw9A2Vky4QPHf1DgSxMi2HZsPzLwefcOsJrvJu4p9-R6mg3psuq8O8tdg1-fTvwAPEumtEe4WXd53bjDnW-8U6_rFLuXQa6RblDuDmDNjCdlsLzU6LM63dRBQ",
    )
    parser.add_argument(
        "--output-dir", default="./data", help="Directory to save downloaded files"
    )
    parser.add_argument("--product", default="VNP46A2", help="Product to download")
    parser.add_argument("--collection", default="5200", help="Collection number")
    parser.add_argument(
        "--start-date", default="2025-04-01", help="Start date (YYYY-MM-DD)"
    )
    parser.add_argument(
        "--end-date", default="2025-05-20", help="End date (YYYY-MM-DD)"
    )
    parser.add_argument("--region", default="Country:MMR", help="Region filter")
    parser.add_argument(
        "--delay", type=float, default=1.0, help="Delay between downloads in seconds"
    )

    args = parser.parse_args()

    downloader = LADSDownloader(api_key=args.api_key)

    # Search for files
    search_results = downloader.search_files(
        product=args.product,
        collection=args.collection,
        start_date=args.start_date,
        end_date=args.end_date,
        region=args.region,
    )

    if search_results:
        print(f"Found {len(search_results)} files")

        # Download all files
        downloaded = downloader.download_all_files(
            search_results, output_dir=args.output_dir, delay=args.delay
        )

        print(f"Downloaded {len(downloaded)} files to {args.output_dir}")
    else:
        print("No files found matching criteria")


if __name__ == "__main__":
>>>>>>> e674636b
    main()<|MERGE_RESOLUTION|>--- conflicted
+++ resolved
@@ -1,144 +1,3 @@
-<<<<<<< HEAD
-#!/usr/bin/env python3
-"""
-Script to download VNP46A2 (5200) data for Myanmar from LAADS DAAC
-Product: VNP46A2 - VIIRS/NPP Gap-Filled Lunar BRDF-Adjusted Nighttime Lights Daily L3 Global 500m Linear Lat Lon Grid
-Time period: April 1, 2025 to May 20, 2025
-"""
-
-import os
-import requests
-import time
-import json
-from datetime import datetime, timedelta
-from urllib.parse import urljoin
-import argparse
-
-class LADSDownloader:
-    def __init__(self, api_key=None):
-        self.base_url = "https://ladsweb.modaps.eosdis.nasa.gov/api/"
-        # You will need to get your own API key from https://ladsweb.modaps.eosdis.nasa.gov/tools-and-services/data-download-scripts/#appkeys
-        self.api_key = api_key or os.environ.get("LAADS_API_KEY")
-        if not self.api_key:
-            print("WARNING: No API key provided. You'll need to register for an API key at:")
-            print("https://ladsweb.modaps.eosdis.nasa.gov/tools-and-services/data-download-scripts/#appkeys")
-            print("Then set it with --api-key or as LAADS_API_KEY environment variable")
-        
-        self.headers = {"Authorization": f"Bearer {self.api_key}"} if self.api_key else {}
-        
-    def search_files(self, product="VNP46A2", collection="5200", start_date="2025-04-01", 
-                     end_date="2025-05-20", region="Country:MMR"):
-        """Search for files based on parameters"""
-        search_url = urljoin(self.base_url, "v2/content/archives/allData")
-        
-        # Construct URL path with parameters
-        path = f"{collection}/{product}/{start_date}..{end_date}/DB/{region}/"
-        full_url = urljoin(search_url, path)
-        
-        print(f"Searching for files: {full_url}")
-        
-        # Make the request
-        response = requests.get(full_url, headers=self.headers)
-        
-        if response.status_code == 200:
-            data = response.json()
-            return data
-        else:
-            print(f"Error searching files: {response.status_code}")
-            print(response.text)
-            return None
-
-    def download_file(self, file_url, output_dir="../../../data/ntl/code_download_daily"):
-        """Download a single file"""
-        # Extract filename from URL
-        filename = os.path.basename(file_url)
-        
-        # Create output directory if it doesn't exist
-        os.makedirs(output_dir, exist_ok=True)
-        
-        # Full path for output file
-        output_path = os.path.join(output_dir, filename)
-        
-        # Skip if file already exists
-        if os.path.exists(output_path):
-            print(f"File already exists: {output_path}")
-            return output_path
-        
-        print(f"Downloading: {filename}")
-        response = requests.get(file_url, headers=self.headers, stream=True)
-        
-        if response.status_code == 200:
-            with open(output_path, 'wb') as f:
-                for chunk in response.iter_content(chunk_size=8192):
-                    f.write(chunk)
-            print(f"Downloaded: {output_path}")
-            return output_path
-        else:
-            print(f"Error downloading {filename}: {response.status_code}")
-            return None
-
-    def download_all_files(self, search_results, output_dir="./data", delay=1):
-        """Download all files from search results"""
-        if not search_results:
-            print("No search results to download")
-            return []
-        
-        downloaded_files = []
-        
-        for item in search_results:
-            # Extract file URL
-            file_url = item.get('downloadsLink')
-            if file_url:
-                result = self.download_file(file_url, output_dir)
-                if result:
-                    downloaded_files.append(result)
-                    # Add delay to avoid overwhelming the server
-                    time.sleep(delay)
-            else:
-                print(f"No download link found for item: {item}")
-        
-        return downloaded_files
-
-def main():
-    parser = argparse.ArgumentParser(description='Download VNP46A2 data from LAADS DAAC')
-    parser.add_argument('--api-key', help='LAADS DAAC API key', default='eyJ0eXAiOiJKV1QiLCJvcmlnaW4iOiJFYXJ0aGRhdGEgTG9naW4iLCJzaWciOiJlZGxqd3RwdWJrZXlfb3BzIiwiYWxnIjoiUlMyNTYifQ.eyJ0eXBlIjoiVXNlciIsInVpZCI6InNhaGl0aXNhcnZhIiwiZXhwIjoxNzUwMzk3MzQ1LCJpYXQiOjE3NDUyMTMzNDUsImlzcyI6Imh0dHBzOi8vdXJzLmVhcnRoZGF0YS5uYXNhLmdvdiIsImlkZW50aXR5X3Byb3ZpZGVyIjoiZWRsX29wcyIsImFjciI6ImVkbCIsImFzc3VyYW5jZV9sZXZlbCI6M30.NhFQ-k5f3He4CdMog0dbaOu2mGYWA-4zab61DGySmreS0L9eXflBqGCOwNKwWHZmgovvULwjAZY08mVg4Z3cDllrQFFBGkcqAaNPk84jpfmPPC7lGP0zJODrN7oO4V-byxm1R-RkFTTh-SZyxuX_CLzt55jPfTyDhJVdyiTQ_CWDhVjFeuaR0NH0RhWBYG4uoXLD8x7WZdrg299ftbn_FK-Z-MUenUw9A2Vky4QPHf1DgSxMi2HZsPzLwefcOsJrvJu4p9-R6mg3psuq8O8tdg1-fTvwAPEumtEe4WXd53bjDnW-8U6_rFLuXQa6RblDuDmDNjCdlsLzU6LM63dRBQ')
-    parser.add_argument('--output-dir', default='./data', help='Directory to save downloaded files')
-    parser.add_argument('--product', default='VNP46A2', help='Product to download')
-    parser.add_argument('--collection', default='5200', help='Collection number')
-    parser.add_argument('--start-date', default='2025-04-01', help='Start date (YYYY-MM-DD)')
-    parser.add_argument('--end-date', default='2025-05-20', help='End date (YYYY-MM-DD)')
-    parser.add_argument('--region', default='Country:MMR', help='Region filter')
-    parser.add_argument('--delay', type=float, default=1.0, help='Delay between downloads in seconds')
-    
-    args = parser.parse_args()
-    
-    downloader = LADSDownloader(api_key=args.api_key)
-    
-    # Search for files
-    search_results = downloader.search_files(
-        product=args.product,
-        collection=args.collection,
-        start_date=args.start_date,
-        end_date=args.end_date,
-        region=args.region
-    )
-    
-    if search_results:
-        print(f"Found {len(search_results)} files")
-        
-        # Download all files
-        downloaded = downloader.download_all_files(
-            search_results, 
-            output_dir=args.output_dir,
-            delay=args.delay
-        )
-        
-        print(f"Downloaded {len(downloaded)} files to {args.output_dir}")
-    else:
-        print("No files found matching criteria")
-
-if __name__ == "__main__":
-=======
 #!/usr/bin/env python3
 """
 Script to download VNP46A2 (5200) data for Myanmar from LAADS DAAC
@@ -305,5 +164,4 @@
 
 
 if __name__ == "__main__":
->>>>>>> e674636b
     main()