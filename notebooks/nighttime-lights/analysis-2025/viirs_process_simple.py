<<<<<<< HEAD
import os
import glob
import re
import h5py
import numpy as np
import rasterio
from rasterio.transform import from_origin
from rasterio.crs import CRS
import geopandas as gpd
import pandas as pd
from rasterstats import zonal_stats
from datetime import datetime
from collections import defaultdict

def extract_date_from_filename(filename):
    """Extract date string from VIIRS filename"""
    match = re.search(r'A(\d{7})', os.path.basename(filename))
    if match:
        return match.group(1)
    return None

def parse_tile_coords(tile_str):
    """Extract horizontal and vertical tile coordinates"""
    match = re.search(r'h(\d+)[vx](\d+)', tile_str)
    if match:
        return int(match.group(1)), int(match.group(2))
    return None

def calculate_bounds(h, v):
    """Calculate geographic bounds for a tile"""
    left = -180.0 + (h * 10.0)
    top = 90.0 - (v * 10.0)
    right = left + 10.0
    bottom = top - 10.0
    return left, bottom, right, top

def h5_to_geotiff(h5_file, output_dir, dataset_name='Gap_Filled_DNB_BRDF-Corrected_NTL'):
    """Convert an H5 file to GeoTIFF"""
    os.makedirs(output_dir, exist_ok=True)
    
    # Extract tile info
    base_name = os.path.basename(h5_file)
    tile_match = re.search(r'h\d+[vx]\d+', base_name)
    if not tile_match:
        print(f"Could not extract tile info from {base_name}, skipping")
        return None
    
    tile_str = tile_match.group(0)
    h, v = parse_tile_coords(tile_str)
    
    # Calculate bounds
    left, bottom, right, top = calculate_bounds(h, v)
    
    # Open H5 file and extract data
    try:
        with h5py.File(h5_file, 'r') as f:
            # Get the dataset
            data = f['HDFEOS/GRIDS/VNP_Grid_DNB/Data Fields'][dataset_name][:]
            
            # Get scale factor and fill value
            try:
                scale_factor = f['HDFEOS/GRIDS/VNP_Grid_DNB/Data Fields'][dataset_name].attrs['scale_factor']
            except:
                scale_factor = 0.1  # Default value
                
            try:
                fill_value = f['HDFEOS/GRIDS/VNP_Grid_DNB/Data Fields'][dataset_name].attrs['_FillValue']
            except:
                fill_value = 65535  # Default value
    except Exception as e:
        print(f"Error reading {h5_file}: {e}")
        return None
    
    # Process data
    data = data.astype(np.float32)
    data[data == fill_value] = np.nan
    data = data * scale_factor
    
    # Calculate resolution
    xres = (right - left) / data.shape[1]
    yres = (top - bottom) / data.shape[0]
    
    # Create transform
    transform = from_origin(left, top, xres, yres)
    
    # Output filename
    output_file = os.path.join(output_dir, f"{os.path.splitext(base_name)[0]}.tif")
    
    # Write GeoTIFF
    with rasterio.open(
        output_file,
        'w',
        driver='GTiff',
        height=data.shape[0],
        width=data.shape[1],
        count=1,
        dtype=data.dtype,
        crs=CRS.from_epsg(4326),
        transform=transform,
        nodata=np.nan
    ) as dst:
        dst.write(data, 1)
    
    print(f"Converted {h5_file} to {output_file}")
    return output_file

def apply_zonal_stats(tif_files, shapefile, output_file, stats=None):
    """Apply zonal statistics to the TIF files"""
    if stats is None:
        stats = ['min', 'max', 'mean', 'median', 'sum', 'std', 'count']
    
    # Read shapefile
    gdf = gpd.read_file(shapefile)
    
    # Create output dataframe to store all results
    results_gdf = gdf.copy()
    
    # Process each TIF file
    for tif_file in tif_files:
        if tif_file is None:
            continue
            
        base_name = os.path.basename(tif_file)
        print(f"Processing zonal statistics for {base_name}")
        
        # Calculate zonal statistics
        zone_stats = zonal_stats(
            shapefile,
            tif_file,
            stats=stats,
            geojson_out=True,
            all_touched=False
        )
        
        # Add statistics to the GeoDataFrame
        for stat in stats:
            col_name = f"{os.path.splitext(base_name)[0]}_{stat}"
            results_gdf[col_name] = [feat['properties'][stat] for feat in zone_stats]
    
    # Save results
    # Save as CSV (without geometry)
    results_gdf.drop('geometry', axis=1).to_csv(f"{output_file}.csv", index=False)
    
    # Save as GeoJSON (with geometry)
    results_gdf.to_file(f"{output_file}.geojson", driver="GeoJSON")
    
    print(f"Saved zonal statistics to {output_file}.csv and {output_file}.geojson")
    
    return results_gdf

def main():
    import argparse
    
    parser = argparse.ArgumentParser(description='Process VIIRS H5 files for a single day to TIFs and perform zonal statistics')
    parser.add_argument('--input_dir', '-i', required=True, help='Directory containing H5 files')
    parser.add_argument('--date', '-d', required=True, help='Date to process in format YYYYDDD (e.g., 2025139)')
    parser.add_argument('--output_dir', '-o', default='output', help='Output directory')
    parser.add_argument('--dataset', default='Gap_Filled_DNB_BRDF-Corrected_NTL', help='Dataset name to extract')
    parser.add_argument('--shapefile', '-s', required=True, help='Shapefile for zonal statistics')
    parser.add_argument('--output_stats', default='zonal_stats_results', help='Output filename for statistics (without extension)')
    parser.add_argument('--stats', default='min,max,mean,median,sum,std,count', help='Statistics to calculate')
    
    args = parser.parse_args()
    
    # Find all H5 files for the specified date
    date_pattern = f"*A{args.date}*.h5"
    h5_files = glob.glob(os.path.join(args.input_dir, date_pattern))
    
    if not h5_files:
        print(f"No H5 files found for date {args.date}")
        return
    
    print(f"Found {len(h5_files)} H5 files for date {args.date}")
    
    # Convert H5 files to GeoTIFF
    tif_dir = os.path.join(args.output_dir, 'tiffs')
    os.makedirs(tif_dir, exist_ok=True)
    
    tif_files = []
    for h5_file in h5_files:
        tif_file = h5_to_geotiff(h5_file, tif_dir, args.dataset)
        if tif_file:
            tif_files.append(tif_file)
    
    if not tif_files:
        print("No TIF files were created successfully")
        return
    
    # Apply zonal statistics
    stats = args.stats.split(',')
    results = apply_zonal_stats(tif_files, args.shapefile, os.path.join(args.output_dir, args.output_stats), stats)
    
    print("Processing complete")

if __name__ == "__main__":
=======
import os
import glob
import re
import h5py
import numpy as np
import rasterio
from rasterio.transform import from_origin
from rasterio.crs import CRS
import geopandas as gpd
from rasterstats import zonal_stats


def extract_date_from_filename(filename):
    """Extract date string from VIIRS filename"""
    match = re.search(r"A(\d{7})", os.path.basename(filename))
    if match:
        return match.group(1)
    return None


def parse_tile_coords(tile_str):
    """Extract horizontal and vertical tile coordinates"""
    match = re.search(r"h(\d+)[vx](\d+)", tile_str)
    if match:
        return int(match.group(1)), int(match.group(2))
    return None


def calculate_bounds(h, v):
    """Calculate geographic bounds for a tile"""
    left = -180.0 + (h * 10.0)
    top = 90.0 - (v * 10.0)
    right = left + 10.0
    bottom = top - 10.0
    return left, bottom, right, top


def h5_to_geotiff(
    h5_file, output_dir, dataset_name="Gap_Filled_DNB_BRDF-Corrected_NTL"
):
    """Convert an H5 file to GeoTIFF"""
    os.makedirs(output_dir, exist_ok=True)

    # Extract tile info
    base_name = os.path.basename(h5_file)
    tile_match = re.search(r"h\d+[vx]\d+", base_name)
    if not tile_match:
        print(f"Could not extract tile info from {base_name}, skipping")
        return None

    tile_str = tile_match.group(0)
    h, v = parse_tile_coords(tile_str)

    # Calculate bounds
    left, bottom, right, top = calculate_bounds(h, v)

    # Open H5 file and extract data
    try:
        with h5py.File(h5_file, "r") as f:
            # Get the dataset
            data = f["HDFEOS/GRIDS/VNP_Grid_DNB/Data Fields"][dataset_name][:]

            # Get scale factor and fill value
            try:
                scale_factor = f["HDFEOS/GRIDS/VNP_Grid_DNB/Data Fields"][
                    dataset_name
                ].attrs["scale_factor"]
            except:
                scale_factor = 0.1  # Default value

            try:
                fill_value = f["HDFEOS/GRIDS/VNP_Grid_DNB/Data Fields"][
                    dataset_name
                ].attrs["_FillValue"]
            except:
                fill_value = 65535  # Default value
    except Exception as e:
        print(f"Error reading {h5_file}: {e}")
        return None

    # Process data
    data = data.astype(np.float32)
    data[data == fill_value] = np.nan
    data = data * scale_factor

    # Calculate resolution
    xres = (right - left) / data.shape[1]
    yres = (top - bottom) / data.shape[0]

    # Create transform
    transform = from_origin(left, top, xres, yres)

    # Output filename
    output_file = os.path.join(output_dir, f"{os.path.splitext(base_name)[0]}.tif")

    # Write GeoTIFF
    with rasterio.open(
        output_file,
        "w",
        driver="GTiff",
        height=data.shape[0],
        width=data.shape[1],
        count=1,
        dtype=data.dtype,
        crs=CRS.from_epsg(4326),
        transform=transform,
        nodata=np.nan,
    ) as dst:
        dst.write(data, 1)

    print(f"Converted {h5_file} to {output_file}")
    return output_file


def apply_zonal_stats(tif_files, shapefile, output_file, stats=None):
    """Apply zonal statistics to the TIF files"""
    if stats is None:
        stats = ["min", "max", "mean", "median", "sum", "std", "count"]

    # Read shapefile
    gdf = gpd.read_file(shapefile)

    # Create output dataframe to store all results
    results_gdf = gdf.copy()

    # Process each TIF file
    for tif_file in tif_files:
        if tif_file is None:
            continue

        base_name = os.path.basename(tif_file)
        print(f"Processing zonal statistics for {base_name}")

        # Calculate zonal statistics
        zone_stats = zonal_stats(
            shapefile, tif_file, stats=stats, geojson_out=True, all_touched=False
        )

        # Add statistics to the GeoDataFrame
        for stat in stats:
            col_name = f"{os.path.splitext(base_name)[0]}_{stat}"
            results_gdf[col_name] = [feat["properties"][stat] for feat in zone_stats]

    # Save results
    # Save as CSV (without geometry)
    results_gdf.drop("geometry", axis=1).to_csv(f"{output_file}.csv", index=False)

    # Save as GeoJSON (with geometry)
    results_gdf.to_file(f"{output_file}.geojson", driver="GeoJSON")

    print(f"Saved zonal statistics to {output_file}.csv and {output_file}.geojson")

    return results_gdf


def main():
    import argparse

    parser = argparse.ArgumentParser(
        description="Process VIIRS H5 files for a single day to TIFs and perform zonal statistics"
    )
    parser.add_argument(
        "--input_dir", "-i", required=True, help="Directory containing H5 files"
    )
    parser.add_argument(
        "--date",
        "-d",
        required=True,
        help="Date to process in format YYYYDDD (e.g., 2025139)",
    )
    parser.add_argument("--output_dir", "-o", default="output", help="Output directory")
    parser.add_argument(
        "--dataset",
        default="Gap_Filled_DNB_BRDF-Corrected_NTL",
        help="Dataset name to extract",
    )
    parser.add_argument(
        "--shapefile", "-s", required=True, help="Shapefile for zonal statistics"
    )
    parser.add_argument(
        "--output_stats",
        default="zonal_stats_results",
        help="Output filename for statistics (without extension)",
    )
    parser.add_argument(
        "--stats",
        default="min,max,mean,median,sum,std,count",
        help="Statistics to calculate",
    )

    args = parser.parse_args()

    # Find all H5 files for the specified date
    date_pattern = f"*A{args.date}*.h5"
    h5_files = glob.glob(os.path.join(args.input_dir, date_pattern))

    if not h5_files:
        print(f"No H5 files found for date {args.date}")
        return

    print(f"Found {len(h5_files)} H5 files for date {args.date}")

    # Convert H5 files to GeoTIFF
    tif_dir = os.path.join(args.output_dir, "tiffs")
    os.makedirs(tif_dir, exist_ok=True)

    tif_files = []
    for h5_file in h5_files:
        tif_file = h5_to_geotiff(h5_file, tif_dir, args.dataset)
        if tif_file:
            tif_files.append(tif_file)

    if not tif_files:
        print("No TIF files were created successfully")
        return

    # Apply zonal statistics
    stats = args.stats.split(",")
    results = apply_zonal_stats(
        tif_files,
        args.shapefile,
        os.path.join(args.output_dir, args.output_stats),
        stats,
    )

    print("Processing complete")


if __name__ == "__main__":
>>>>>>> e674636b
    main()<|MERGE_RESOLUTION|>--- conflicted
+++ resolved
@@ -1,200 +1,3 @@
-<<<<<<< HEAD
-import os
-import glob
-import re
-import h5py
-import numpy as np
-import rasterio
-from rasterio.transform import from_origin
-from rasterio.crs import CRS
-import geopandas as gpd
-import pandas as pd
-from rasterstats import zonal_stats
-from datetime import datetime
-from collections import defaultdict
-
-def extract_date_from_filename(filename):
-    """Extract date string from VIIRS filename"""
-    match = re.search(r'A(\d{7})', os.path.basename(filename))
-    if match:
-        return match.group(1)
-    return None
-
-def parse_tile_coords(tile_str):
-    """Extract horizontal and vertical tile coordinates"""
-    match = re.search(r'h(\d+)[vx](\d+)', tile_str)
-    if match:
-        return int(match.group(1)), int(match.group(2))
-    return None
-
-def calculate_bounds(h, v):
-    """Calculate geographic bounds for a tile"""
-    left = -180.0 + (h * 10.0)
-    top = 90.0 - (v * 10.0)
-    right = left + 10.0
-    bottom = top - 10.0
-    return left, bottom, right, top
-
-def h5_to_geotiff(h5_file, output_dir, dataset_name='Gap_Filled_DNB_BRDF-Corrected_NTL'):
-    """Convert an H5 file to GeoTIFF"""
-    os.makedirs(output_dir, exist_ok=True)
-    
-    # Extract tile info
-    base_name = os.path.basename(h5_file)
-    tile_match = re.search(r'h\d+[vx]\d+', base_name)
-    if not tile_match:
-        print(f"Could not extract tile info from {base_name}, skipping")
-        return None
-    
-    tile_str = tile_match.group(0)
-    h, v = parse_tile_coords(tile_str)
-    
-    # Calculate bounds
-    left, bottom, right, top = calculate_bounds(h, v)
-    
-    # Open H5 file and extract data
-    try:
-        with h5py.File(h5_file, 'r') as f:
-            # Get the dataset
-            data = f['HDFEOS/GRIDS/VNP_Grid_DNB/Data Fields'][dataset_name][:]
-            
-            # Get scale factor and fill value
-            try:
-                scale_factor = f['HDFEOS/GRIDS/VNP_Grid_DNB/Data Fields'][dataset_name].attrs['scale_factor']
-            except:
-                scale_factor = 0.1  # Default value
-                
-            try:
-                fill_value = f['HDFEOS/GRIDS/VNP_Grid_DNB/Data Fields'][dataset_name].attrs['_FillValue']
-            except:
-                fill_value = 65535  # Default value
-    except Exception as e:
-        print(f"Error reading {h5_file}: {e}")
-        return None
-    
-    # Process data
-    data = data.astype(np.float32)
-    data[data == fill_value] = np.nan
-    data = data * scale_factor
-    
-    # Calculate resolution
-    xres = (right - left) / data.shape[1]
-    yres = (top - bottom) / data.shape[0]
-    
-    # Create transform
-    transform = from_origin(left, top, xres, yres)
-    
-    # Output filename
-    output_file = os.path.join(output_dir, f"{os.path.splitext(base_name)[0]}.tif")
-    
-    # Write GeoTIFF
-    with rasterio.open(
-        output_file,
-        'w',
-        driver='GTiff',
-        height=data.shape[0],
-        width=data.shape[1],
-        count=1,
-        dtype=data.dtype,
-        crs=CRS.from_epsg(4326),
-        transform=transform,
-        nodata=np.nan
-    ) as dst:
-        dst.write(data, 1)
-    
-    print(f"Converted {h5_file} to {output_file}")
-    return output_file
-
-def apply_zonal_stats(tif_files, shapefile, output_file, stats=None):
-    """Apply zonal statistics to the TIF files"""
-    if stats is None:
-        stats = ['min', 'max', 'mean', 'median', 'sum', 'std', 'count']
-    
-    # Read shapefile
-    gdf = gpd.read_file(shapefile)
-    
-    # Create output dataframe to store all results
-    results_gdf = gdf.copy()
-    
-    # Process each TIF file
-    for tif_file in tif_files:
-        if tif_file is None:
-            continue
-            
-        base_name = os.path.basename(tif_file)
-        print(f"Processing zonal statistics for {base_name}")
-        
-        # Calculate zonal statistics
-        zone_stats = zonal_stats(
-            shapefile,
-            tif_file,
-            stats=stats,
-            geojson_out=True,
-            all_touched=False
-        )
-        
-        # Add statistics to the GeoDataFrame
-        for stat in stats:
-            col_name = f"{os.path.splitext(base_name)[0]}_{stat}"
-            results_gdf[col_name] = [feat['properties'][stat] for feat in zone_stats]
-    
-    # Save results
-    # Save as CSV (without geometry)
-    results_gdf.drop('geometry', axis=1).to_csv(f"{output_file}.csv", index=False)
-    
-    # Save as GeoJSON (with geometry)
-    results_gdf.to_file(f"{output_file}.geojson", driver="GeoJSON")
-    
-    print(f"Saved zonal statistics to {output_file}.csv and {output_file}.geojson")
-    
-    return results_gdf
-
-def main():
-    import argparse
-    
-    parser = argparse.ArgumentParser(description='Process VIIRS H5 files for a single day to TIFs and perform zonal statistics')
-    parser.add_argument('--input_dir', '-i', required=True, help='Directory containing H5 files')
-    parser.add_argument('--date', '-d', required=True, help='Date to process in format YYYYDDD (e.g., 2025139)')
-    parser.add_argument('--output_dir', '-o', default='output', help='Output directory')
-    parser.add_argument('--dataset', default='Gap_Filled_DNB_BRDF-Corrected_NTL', help='Dataset name to extract')
-    parser.add_argument('--shapefile', '-s', required=True, help='Shapefile for zonal statistics')
-    parser.add_argument('--output_stats', default='zonal_stats_results', help='Output filename for statistics (without extension)')
-    parser.add_argument('--stats', default='min,max,mean,median,sum,std,count', help='Statistics to calculate')
-    
-    args = parser.parse_args()
-    
-    # Find all H5 files for the specified date
-    date_pattern = f"*A{args.date}*.h5"
-    h5_files = glob.glob(os.path.join(args.input_dir, date_pattern))
-    
-    if not h5_files:
-        print(f"No H5 files found for date {args.date}")
-        return
-    
-    print(f"Found {len(h5_files)} H5 files for date {args.date}")
-    
-    # Convert H5 files to GeoTIFF
-    tif_dir = os.path.join(args.output_dir, 'tiffs')
-    os.makedirs(tif_dir, exist_ok=True)
-    
-    tif_files = []
-    for h5_file in h5_files:
-        tif_file = h5_to_geotiff(h5_file, tif_dir, args.dataset)
-        if tif_file:
-            tif_files.append(tif_file)
-    
-    if not tif_files:
-        print("No TIF files were created successfully")
-        return
-    
-    # Apply zonal statistics
-    stats = args.stats.split(',')
-    results = apply_zonal_stats(tif_files, args.shapefile, os.path.join(args.output_dir, args.output_stats), stats)
-    
-    print("Processing complete")
-
-if __name__ == "__main__":
-=======
 import os
 import glob
 import re
@@ -424,5 +227,4 @@
 
 
 if __name__ == "__main__":
->>>>>>> e674636b
     main()