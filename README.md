--- conflicted
+++ resolved
@@ -4,11 +4,7 @@
 
 This repository includes a starter Stratefic Brief, which includes preliminary adviosry for the Task Team on:
 
-<<<<<<< HEAD
-- **Data Collection and Acquisition**. Identified data resources that could support the Economic Monitor update.
-=======
 - **Data Collection and Acquisition**. Identified data resources that could support the Monitor update. 
->>>>>>> eaa528e5
 
 - **Data Management**. Recommendations for managing derived project datasets.
 
